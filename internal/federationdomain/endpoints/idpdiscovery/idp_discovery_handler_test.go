// Copyright 2021-2024 the Pinniped contributors. All Rights Reserved.
// SPDX-License-Identifier: Apache-2.0

package idpdiscovery

import (
	"net/http"
	"net/http/httptest"
	"testing"

	"github.com/stretchr/testify/require"

	"go.pinniped.dev/internal/federationdomain/oidc"
	"go.pinniped.dev/internal/here"
	"go.pinniped.dev/internal/testutil/oidctestutil"
	"go.pinniped.dev/internal/testutil/testidplister"
)

func TestIDPDiscovery(t *testing.T) {
	tests := []struct {
		name string

		method    string
		path      string
		idpLister *testidplister.TestFederationDomainIdentityProvidersListerFinder

		wantStatus                 int
		wantContentType            string
		wantFirstResponseBodyJSON  string
		wantSecondResponseBodyJSON string
		wantBodyString             string
	}{
		{
			name:   "happy path",
			method: http.MethodGet,
			path:   "/some/path" + oidc.WellKnownEndpointPath,
			idpLister: testidplister.NewUpstreamIDPListerBuilder().
				WithOIDC(oidctestutil.NewTestUpstreamOIDCIdentityProviderBuilder().WithName("z-some-oidc-idp").WithAllowPasswordGrant(true).Build()).
				WithOIDC(oidctestutil.NewTestUpstreamOIDCIdentityProviderBuilder().WithName("x-some-oidc-idp").Build()).
				WithLDAP(oidctestutil.NewTestUpstreamLDAPIdentityProviderBuilder().WithName("a-some-ldap-idp").Build()).
				WithOIDC(oidctestutil.NewTestUpstreamOIDCIdentityProviderBuilder().WithName("a-some-oidc-idp").Build()).
				WithLDAP(oidctestutil.NewTestUpstreamLDAPIdentityProviderBuilder().WithName("z-some-ldap-idp").Build()).
				WithLDAP(oidctestutil.NewTestUpstreamLDAPIdentityProviderBuilder().WithName("x-some-ldap-idp").Build()).
				WithActiveDirectory(oidctestutil.NewTestUpstreamLDAPIdentityProviderBuilder().WithName("z-some-ad-idp").Build()).
				WithActiveDirectory(oidctestutil.NewTestUpstreamLDAPIdentityProviderBuilder().WithName("y-some-ad-idp").Build()).
				BuildFederationDomainIdentityProvidersListerFinder(),
			wantStatus:      http.StatusOK,
			wantContentType: "application/json",
			wantFirstResponseBodyJSON: here.Doc(`{
				"pinniped_identity_providers": [
					{"name": "a-some-ldap-idp", "type": "ldap",            "flows": ["cli_password", "browser_authcode"]},
					{"name": "a-some-oidc-idp", "type": "oidc",            "flows": ["browser_authcode"]},
					{"name": "g-some-github-idp", "type": "github",        "flows": ["browser_authcode"]},
					{"name": "x-some-ldap-idp", "type": "ldap",            "flows": ["cli_password", "browser_authcode"]},
					{"name": "x-some-oidc-idp", "type": "oidc",            "flows": ["browser_authcode"]},
					{"name": "y-some-ad-idp",   "type": "activedirectory", "flows": ["cli_password", "browser_authcode"]},
					{"name": "z-some-ad-idp",   "type": "activedirectory", "flows": ["cli_password", "browser_authcode"]},
					{"name": "z-some-ldap-idp", "type": "ldap",            "flows": ["cli_password", "browser_authcode"]},
					{"name": "z-some-oidc-idp", "type": "oidc",            "flows": ["browser_authcode", "cli_password"]}
				],
				"pinniped_supported_identity_provider_types": [
					{"type": "activedirectory"},
					{"type": "ldap"},
					{"type": "oidc"}
				]
			}`),
			wantSecondResponseBodyJSON: here.Doc(`{
				"pinniped_identity_providers": [
					{"name": "some-other-ad-idp-1",   "type": "activedirectory", "flows": ["cli_password", "browser_authcode"]},
					{"name": "some-other-ad-idp-2",   "type": "activedirectory", "flows": ["cli_password", "browser_authcode"]},
					{"name": "some-other-ldap-idp-1", "type": "ldap",            "flows": ["cli_password", "browser_authcode"]},
					{"name": "some-other-ldap-idp-2", "type": "ldap",            "flows": ["cli_password", "browser_authcode"]},
					{"name": "some-other-oidc-idp-1", "type": "oidc",            "flows": ["browser_authcode", "cli_password"]},
					{"name": "some-other-oidc-idp-2", "type": "oidc",            "flows": ["browser_authcode"]}
				],
				"pinniped_supported_identity_provider_types": [
					{"type": "activedirectory"},
					{"type": "ldap"},
					{"type": "oidc"}
				]
			}`),
		},
		{
			name:   "no starting IDPs still returns supported IDP types",
			method: http.MethodGet,
			path:   "/some/path" + oidc.WellKnownEndpointPath,
			idpLister: testidplister.NewUpstreamIDPListerBuilder().
				BuildFederationDomainIdentityProvidersListerFinder(),
			wantStatus:      http.StatusOK,
			wantContentType: "application/json",
			wantFirstResponseBodyJSON: here.Doc(`{
				"pinniped_identity_providers": [],
				"pinniped_supported_identity_provider_types": [
					{"type": "activedirectory"},
					{"type": "ldap"},
					{"type": "oidc"}
				]
			}`),
			wantSecondResponseBodyJSON: here.Doc(`{
				"pinniped_identity_providers": [
					{"name": "g-some-github-idp",     "type": "github",          "flows": ["browser_authcode"]},
					{"name": "some-other-ad-idp-1",   "type": "activedirectory", "flows": ["cli_password", "browser_authcode"]},
					{"name": "some-other-ad-idp-2",   "type": "activedirectory", "flows": ["cli_password", "browser_authcode"]},
					{"name": "some-other-ldap-idp-1", "type": "ldap",            "flows": ["cli_password", "browser_authcode"]},
					{"name": "some-other-ldap-idp-2", "type": "ldap",            "flows": ["cli_password", "browser_authcode"]},
					{"name": "some-other-oidc-idp-1", "type": "oidc",            "flows": ["browser_authcode", "cli_password"]},
					{"name": "some-other-oidc-idp-2", "type": "oidc",            "flows": ["browser_authcode"]}
				],
				"pinniped_supported_identity_provider_types": [
					{"type": "activedirectory"},
					{"type": "ldap"},
					{"type": "oidc"}
				]
			}`),
		},
		{
			name:   "bad method",
			method: http.MethodPost,
			path:   oidc.WellKnownEndpointPath,
			idpLister: testidplister.NewUpstreamIDPListerBuilder().
				WithOIDC(oidctestutil.NewTestUpstreamOIDCIdentityProviderBuilder().WithName("some-oidc-idp").Build()).
				BuildFederationDomainIdentityProvidersListerFinder(),
			wantStatus:      http.StatusMethodNotAllowed,
			wantContentType: "text/plain; charset=utf-8",
			wantBodyString:  "Method not allowed (try GET)\n",
		},
	}
	for _, test := range tests {
		t.Run(test.name, func(t *testing.T) {
<<<<<<< HEAD
			idpLister := testidplister.NewUpstreamIDPListerBuilder().
				WithOIDC(oidctestutil.NewTestUpstreamOIDCIdentityProviderBuilder().WithName("z-some-oidc-idp").WithAllowPasswordGrant(true).Build()).
				WithOIDC(oidctestutil.NewTestUpstreamOIDCIdentityProviderBuilder().WithName("x-some-oidc-idp").Build()).
				WithLDAP(oidctestutil.NewTestUpstreamLDAPIdentityProviderBuilder().WithName("a-some-ldap-idp").Build()).
				WithOIDC(oidctestutil.NewTestUpstreamOIDCIdentityProviderBuilder().WithName("a-some-oidc-idp").Build()).
				WithLDAP(oidctestutil.NewTestUpstreamLDAPIdentityProviderBuilder().WithName("z-some-ldap-idp").Build()).
				WithLDAP(oidctestutil.NewTestUpstreamLDAPIdentityProviderBuilder().WithName("x-some-ldap-idp").Build()).
				WithGitHub(oidctestutil.NewTestUpstreamGitHubIdentityProviderBuilder().WithName("g-some-github-idp").Build()).
				WithActiveDirectory(oidctestutil.NewTestUpstreamLDAPIdentityProviderBuilder().WithName("z-some-ad-idp").Build()).
				WithActiveDirectory(oidctestutil.NewTestUpstreamLDAPIdentityProviderBuilder().WithName("y-some-ad-idp").Build()).
				BuildFederationDomainIdentityProvidersListerFinder()

			handler := NewHandler(idpLister)
=======
			require.NotNil(t, test.idpLister)
			handler := NewHandler(test.idpLister)
>>>>>>> 3fe3cf71
			req := httptest.NewRequest(test.method, test.path, nil)
			rsp := httptest.NewRecorder()
			handler.ServeHTTP(rsp, req)

			require.Equal(t, test.wantStatus, rsp.Code)

			require.Equal(t, test.wantContentType, rsp.Header().Get("Content-Type"))

			if test.wantFirstResponseBodyJSON != "" {
				require.JSONEq(t, test.wantFirstResponseBodyJSON, rsp.Body.String())
			}

			if test.wantBodyString != "" {
				require.Equal(t, test.wantBodyString, rsp.Body.String())
			}

			// Change the list of IDPs in the cache.
			test.idpLister.SetLDAPIdentityProviders([]*oidctestutil.TestUpstreamLDAPIdentityProvider{
				oidctestutil.NewTestUpstreamLDAPIdentityProviderBuilder().WithName("some-other-ldap-idp-1").Build(),
				oidctestutil.NewTestUpstreamLDAPIdentityProviderBuilder().WithName("some-other-ldap-idp-2").Build(),
			})
			test.idpLister.SetOIDCIdentityProviders([]*oidctestutil.TestUpstreamOIDCIdentityProvider{
				oidctestutil.NewTestUpstreamOIDCIdentityProviderBuilder().WithName("some-other-oidc-idp-1").WithAllowPasswordGrant(true).Build(),
				oidctestutil.NewTestUpstreamOIDCIdentityProviderBuilder().WithName("some-other-oidc-idp-2").Build(),
			})
			test.idpLister.SetActiveDirectoryIdentityProviders([]*oidctestutil.TestUpstreamLDAPIdentityProvider{
				oidctestutil.NewTestUpstreamLDAPIdentityProviderBuilder().WithName("some-other-ad-idp-2").Build(),
				oidctestutil.NewTestUpstreamLDAPIdentityProviderBuilder().WithName("some-other-ad-idp-1").Build(),
			})

			// Make the same request to the same handler instance again, and expect different results.
			rsp = httptest.NewRecorder()
			handler.ServeHTTP(rsp, req)

			require.Equal(t, test.wantStatus, rsp.Code)

			require.Equal(t, test.wantContentType, rsp.Header().Get("Content-Type"))

			if test.wantFirstResponseBodyJSON != "" {
				require.JSONEq(t, test.wantSecondResponseBodyJSON, rsp.Body.String())
			}

			if test.wantBodyString != "" {
				require.Equal(t, test.wantBodyString, rsp.Body.String())
			}
		})
	}
}<|MERGE_RESOLUTION|>--- conflicted
+++ resolved
@@ -41,6 +41,7 @@
 				WithOIDC(oidctestutil.NewTestUpstreamOIDCIdentityProviderBuilder().WithName("a-some-oidc-idp").Build()).
 				WithLDAP(oidctestutil.NewTestUpstreamLDAPIdentityProviderBuilder().WithName("z-some-ldap-idp").Build()).
 				WithLDAP(oidctestutil.NewTestUpstreamLDAPIdentityProviderBuilder().WithName("x-some-ldap-idp").Build()).
+				WithGitHub(oidctestutil.NewTestUpstreamGitHubIdentityProviderBuilder().WithName("g-some-github-idp").Build()).
 				WithActiveDirectory(oidctestutil.NewTestUpstreamLDAPIdentityProviderBuilder().WithName("z-some-ad-idp").Build()).
 				WithActiveDirectory(oidctestutil.NewTestUpstreamLDAPIdentityProviderBuilder().WithName("y-some-ad-idp").Build()).
 				BuildFederationDomainIdentityProvidersListerFinder(),
@@ -60,12 +61,14 @@
 				],
 				"pinniped_supported_identity_provider_types": [
 					{"type": "activedirectory"},
+					{"type": "github"},
 					{"type": "ldap"},
 					{"type": "oidc"}
 				]
 			}`),
 			wantSecondResponseBodyJSON: here.Doc(`{
 				"pinniped_identity_providers": [
+					{"name": "g-some-github-idp",     "type": "github",          "flows": ["browser_authcode"]},
 					{"name": "some-other-ad-idp-1",   "type": "activedirectory", "flows": ["cli_password", "browser_authcode"]},
 					{"name": "some-other-ad-idp-2",   "type": "activedirectory", "flows": ["cli_password", "browser_authcode"]},
 					{"name": "some-other-ldap-idp-1", "type": "ldap",            "flows": ["cli_password", "browser_authcode"]},
@@ -75,6 +78,7 @@
 				],
 				"pinniped_supported_identity_provider_types": [
 					{"type": "activedirectory"},
+					{"type": "github"},
 					{"type": "ldap"},
 					{"type": "oidc"}
 				]
@@ -92,13 +96,13 @@
 				"pinniped_identity_providers": [],
 				"pinniped_supported_identity_provider_types": [
 					{"type": "activedirectory"},
+					{"type": "github"},
 					{"type": "ldap"},
 					{"type": "oidc"}
 				]
 			}`),
 			wantSecondResponseBodyJSON: here.Doc(`{
 				"pinniped_identity_providers": [
-					{"name": "g-some-github-idp",     "type": "github",          "flows": ["browser_authcode"]},
 					{"name": "some-other-ad-idp-1",   "type": "activedirectory", "flows": ["cli_password", "browser_authcode"]},
 					{"name": "some-other-ad-idp-2",   "type": "activedirectory", "flows": ["cli_password", "browser_authcode"]},
 					{"name": "some-other-ldap-idp-1", "type": "ldap",            "flows": ["cli_password", "browser_authcode"]},
@@ -108,6 +112,7 @@
 				],
 				"pinniped_supported_identity_provider_types": [
 					{"type": "activedirectory"},
+					{"type": "github"},
 					{"type": "ldap"},
 					{"type": "oidc"}
 				]
@@ -127,24 +132,8 @@
 	}
 	for _, test := range tests {
 		t.Run(test.name, func(t *testing.T) {
-<<<<<<< HEAD
-			idpLister := testidplister.NewUpstreamIDPListerBuilder().
-				WithOIDC(oidctestutil.NewTestUpstreamOIDCIdentityProviderBuilder().WithName("z-some-oidc-idp").WithAllowPasswordGrant(true).Build()).
-				WithOIDC(oidctestutil.NewTestUpstreamOIDCIdentityProviderBuilder().WithName("x-some-oidc-idp").Build()).
-				WithLDAP(oidctestutil.NewTestUpstreamLDAPIdentityProviderBuilder().WithName("a-some-ldap-idp").Build()).
-				WithOIDC(oidctestutil.NewTestUpstreamOIDCIdentityProviderBuilder().WithName("a-some-oidc-idp").Build()).
-				WithLDAP(oidctestutil.NewTestUpstreamLDAPIdentityProviderBuilder().WithName("z-some-ldap-idp").Build()).
-				WithLDAP(oidctestutil.NewTestUpstreamLDAPIdentityProviderBuilder().WithName("x-some-ldap-idp").Build()).
-				WithGitHub(oidctestutil.NewTestUpstreamGitHubIdentityProviderBuilder().WithName("g-some-github-idp").Build()).
-				WithActiveDirectory(oidctestutil.NewTestUpstreamLDAPIdentityProviderBuilder().WithName("z-some-ad-idp").Build()).
-				WithActiveDirectory(oidctestutil.NewTestUpstreamLDAPIdentityProviderBuilder().WithName("y-some-ad-idp").Build()).
-				BuildFederationDomainIdentityProvidersListerFinder()
-
-			handler := NewHandler(idpLister)
-=======
 			require.NotNil(t, test.idpLister)
 			handler := NewHandler(test.idpLister)
->>>>>>> 3fe3cf71
 			req := httptest.NewRequest(test.method, test.path, nil)
 			rsp := httptest.NewRecorder()
 			handler.ServeHTTP(rsp, req)
