--- conflicted
+++ resolved
@@ -32,12 +32,8 @@
 	helloKey
 )
 
-<<<<<<< HEAD
-func TLSTestIPv6Server(t *testing.T, handler http.Handler, f func(*httptest.Server)) *httptest.Server {
-=======
 // TestServerIPv6 returns a TLS-required server that listens at an IPv6 loopback.
 func TestServerIPv6(t *testing.T, handler http.Handler, f func(*httptest.Server)) (*httptest.Server, []byte) {
->>>>>>> 5fe94c4e
 	t.Helper()
 
 	listener, err := net.Listen("tcp6", "[::1]:0")
@@ -47,20 +43,6 @@
 		Listener: listener,
 		Config:   &http.Server{Handler: handler}, //nolint:gosec //ReadHeaderTimeout is not needed for a localhost listener
 	}
-
-<<<<<<< HEAD
-	return tlsTestServer(t, server, f)
-}
-
-func TLSTestServer(t *testing.T, handler http.Handler, f func(*httptest.Server)) *httptest.Server {
-	t.Helper()
-
-	server := httptest.NewUnstartedServer(handler)
-	return tlsTestServer(t, server, f)
-}
-
-func tlsTestServer(t *testing.T, server *httptest.Server, f func(*httptest.Server)) *httptest.Server {
-=======
 	return testServer(t, server, f)
 }
 
@@ -73,7 +55,6 @@
 }
 
 func testServer(t *testing.T, server *httptest.Server, f func(*httptest.Server)) (*httptest.Server, []byte) {
->>>>>>> 5fe94c4e
 	t.Helper()
 
 	server.TLS = ptls.Default(nil) // mimic API server config
